--- conflicted
+++ resolved
@@ -11,10 +11,5 @@
 # See the License for the specific language governing permissions and
 # limitations under the License.
 #
-<<<<<<< HEAD
 version=1.1.0
-perfBaselineVersion=1.0.0
-=======
-version=1.0.2
-perfBaselineVersion=1.0.1
->>>>>>> 8ce390a7
+perfBaselineVersion=1.0.1